import OptaveJavaScriptSDK from '../main.js';
import EventEmitter from 'events';

const token = 'mocked_token';

global.WebSocket = jest.fn();
global.WebSocket.prototype.send = jest.fn();
global.WebSocket.prototype.close = jest.fn();

describe('OptaveJavaScriptSDK', () => {
    let client;

    beforeEach(() => {
        client = new OptaveJavaScriptSDK({
            websocketUrl: 'someurl'
        });
    });

    it('is an instance of EventEmitter', () => {
        expect(client).toBeInstanceOf(EventEmitter);
    });

    it('tries to open an connection without a Websocket URL', () => {
        const c = new OptaveJavaScriptSDK({});

        const mockErrorCallback = jest.fn();
        c.on('error', mockErrorCallback);

        c.openConnection();

        expect(mockErrorCallback)
            .toHaveBeenCalled();
    })

    it('opens a connection', async () => {
        await client.openConnection(token);
        
        expect(global.WebSocket)
            .toHaveBeenCalledWith(expect.stringContaining('mocked_token'));
    });

    it('emits an event whent the connection is opened', async () => {
        const mockOpenCallback = jest.fn();
        client.on('open', mockOpenCallback);

        client.openConnection();

        const mockEvent = {};
        client.wss.onopen(mockEvent);
        
        expect(mockOpenCallback)
            .toHaveBeenCalledWith(mockEvent);
    });

    it('sends a customerinteraction message after the connection is opened', async () => {
        await client.openConnection(token);
        
        const mockEvent = {};
        client.wss.onopen(mockEvent);

        const payload = {
            request: {
                content: 'test'
            }
        };

        client.customerInteraction(payload);
        
        expect(global.WebSocket.prototype.send)
            .toHaveBeenCalledWith(expect.anything());
    });

<<<<<<< HEAD

	it('validates a valid payload', async () => {
        await client.openConnection(token);
        
        const mockEvent = {};
        client.wss.onopen(mockEvent);

        const payload = {
            user: {
                user_name: 'test',
            },
            agent: {
                agent_name: 'test',
            },
            session: {
                user_perspective: [
                    {
                        role: 'EndUser',
                        content: 'testing',
                        name: 'test-message',
                    }
                ]
            },
            request: {
                output_language: 'en-US',
                interface_language: 'en-US',
                settings: {
                    disable_stream: false,
                },
                content: 'test',
                medium: 'voice',
            },
        };

        const validationResult = client.validate(payload);
        expect(validationResult).toBe(true);
    });

	it('sends a payload with a non-existing option', async () => {
        await client.openConnection(token);

		client.on('error', error => {
            expect(error.category).toBe('VALIDATION');
            expect(error.code).toBe('PAYLOAD_SCHEMA_MISMATCH');

            const details = error.details;
			expect(details[0].params.additionalProperty).toBe('invalid_thing');
		});
        
        const mockEvent = {};
        client.wss.onopen(mockEvent);

        const payload = {
            invalid_thing: 1,
        };

        client.customerInteraction(payload);
    });

    it('sends a payload with an option of invalid type', async () => {
        await client.openConnection(token);

		client.on('error', error => {
            expect(error.category).toBe('VALIDATION');
            expect(error.code).toBe('PAYLOAD_SCHEMA_MISMATCH');

            const details = error.details
			expect(details[0].keyword).toBe('type');
			expect(details[0].params.type).toBe('string');
		});
        
        const mockEvent = {};
        client.wss.onopen(mockEvent);

        const payload = {
            user: {
                // user_name should be a string
                user_name: 123,
            },
        };

        client.customerInteraction(payload);
    });

=======
>>>>>>> e9f3eaa2
    it('checks if a payload sent with "variation" is converted to "variant"', async () => {
        await client.openConnection(token);

        const mockEvent = {};
        client.wss.onopen(mockEvent);

        const payload = {
            request: {
                variation: 'b',
            }
        };

        const builtPayload = client.buildPayload('message', 'customerinteraction', payload);

        expect(builtPayload.request.variant).toBe('B')
    });
});<|MERGE_RESOLUTION|>--- conflicted
+++ resolved
@@ -70,9 +70,7 @@
             .toHaveBeenCalledWith(expect.anything());
     });
 
-<<<<<<< HEAD
-
-	it('validates a valid payload', async () => {
+	  it('validates a valid payload', async () => {
         await client.openConnection(token);
         
         const mockEvent = {};
@@ -109,16 +107,16 @@
         expect(validationResult).toBe(true);
     });
 
-	it('sends a payload with a non-existing option', async () => {
+	  it('sends a payload with a non-existing option', async () => {
         await client.openConnection(token);
 
-		client.on('error', error => {
+		    client.on('error', error => {
             expect(error.category).toBe('VALIDATION');
             expect(error.code).toBe('PAYLOAD_SCHEMA_MISMATCH');
 
             const details = error.details;
-			expect(details[0].params.additionalProperty).toBe('invalid_thing');
-		});
+			      expect(details[0].params.additionalProperty).toBe('invalid_thing');
+		    });
         
         const mockEvent = {};
         client.wss.onopen(mockEvent);
@@ -133,14 +131,14 @@
     it('sends a payload with an option of invalid type', async () => {
         await client.openConnection(token);
 
-		client.on('error', error => {
+		    client.on('error', error => {
             expect(error.category).toBe('VALIDATION');
             expect(error.code).toBe('PAYLOAD_SCHEMA_MISMATCH');
 
-            const details = error.details
-			expect(details[0].keyword).toBe('type');
-			expect(details[0].params.type).toBe('string');
-		});
+            const details = error.details;
+            expect(details[0].keyword).toBe('type');
+            expect(details[0].params.type).toBe('string');
+		    });
         
         const mockEvent = {};
         client.wss.onopen(mockEvent);
@@ -155,8 +153,6 @@
         client.customerInteraction(payload);
     });
 
-=======
->>>>>>> e9f3eaa2
     it('checks if a payload sent with "variation" is converted to "variant"', async () => {
         await client.openConnection(token);
 
